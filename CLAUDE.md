--- conflicted
+++ resolved
@@ -4,69 +4,4 @@
 
 ## MANDATORY: Context7 MCP Server Consultation
 
-<<<<<<< HEAD
-**IMPORTANT**: When working on this repository, you MUST always consult the context7 MCP server for best practices and current patterns. If the context7 MCP server is not available, you MUST explicitly notify the user that you cannot access it and that this may impact the quality of your analysis.
-
-### Required Consultations
-
-When performing ANY of the following tasks, you MUST check context7:
-
-1. **Packaging Review**
-   - Search for `setuptools` best practices for native extensions
-   - Search for `scikit-build-core` patterns and examples
-   - Compare complexity with similar projects
-   - Look for simpler alternatives to current patterns
-
-2. **Build System Analysis**
-   - Check CMake patterns for library distribution
-   - Review binary packaging strategies
-   - Examine platform-specific build configurations
-   - Search for wheel building best practices
-
-3. **Code Architecture Review**
-   - Compare with similar C++/Python hybrid packages
-   - Look for overengineering patterns
-   - Find examples of binary distribution via PyPI
-   - Check for git-installable package patterns
-
-4. **Dependency Management**
-   - Review Python packaging best practices
-   - Check for modern alternatives to current approach
-   - Validate build system choices
-
-### Error Handling
-
-If you cannot access the context7 MCP server, you MUST:
-1. Immediately inform the user: "⚠️ I cannot access the context7 MCP server, which is required for proper analysis of this repository."
-2. Explain what information you're missing
-3. Proceed with limited analysis but note the limitations
-
-### Specific Queries to Run
-
-For packaging reviews, always run these context7 queries:
-- Library: `setuptools` - Topic: "native extensions packaging cmake"
-- Library: `scikit-build-core` - Topic: "cmake binary distribution"
-- Library: `cibuildwheel` - Topic: "platform wheels native libraries"
-
-### Review Checklist
-
-When reviewing this repository, use context7 to validate:
-- [ ] Is the three-tier build strategy (local → download → build) standard practice?
-- [ ] Are there simpler examples of distributing C++ via PyPI?
-- [ ] What's the recommended way to handle git+https installations?
-- [ ] Are there better patterns for platform-specific binary distribution?
-- [ ] Is the current CMake complexity justified?
-
-## Project-Specific Context
-
-This is a Python package (`dtcc-pyspade-native`) that distributes a C++ library (Spade triangulation) via PyPI without Python bindings. Key requirements:
-- Must work with `pip install dtcc-pyspade-native` (from PyPI)
-- Must work with `pip install git+https://github.com/dtcc-platform/dtcc-pyspade-native`
-- No Python bindings - pure C++ library distribution
-- No C++ package manager usage desired
-- Targets users who have C++ extensions that need this library
-
-Always validate architectural decisions against these constraints using context7 examples.
-=======
-**IMPORTANT**: When working on this repository, you MUST always consult the context7 MCP server for best practices and current patterns. If the context7 MCP server is not available, you MUST explicitly notify the user that you cannot access it and that this may impact the quality of your analysis.
->>>>>>> 9dbc1a9f
+**IMPORTANT**: When working on this repository, you MUST always consult the context7 MCP server for best practices and current patterns. If the context7 MCP server is not available, you MUST explicitly notify the user that you cannot access it and that this may impact the quality of your analysis.